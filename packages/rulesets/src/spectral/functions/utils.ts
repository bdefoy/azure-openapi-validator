<<<<<<< HEAD
export const LATEST_VERSION_BY_COMMON_TYPES_FILENAME = new Map([
  ["types.json", "v5"],
  ["managedidentity.json", "v5"],
  ["privatelinks.json", "v4"],
  ["customermanagedkeys.json", "v4"],
  ["managedidentitywithdelegation.json", "v4"],
])

export function isLatestCommonTypesVersionForFile(version: string, fileName: string) {
  return LATEST_VERSION_BY_COMMON_TYPES_FILENAME.get(fileName) === version.toLowerCase()
}
=======
import _ from "lodash"
>>>>>>> 0f2ba8c7

/**
 * get all properties as array
 */
export function getProperties(schema: any) {
  if (!schema) {
    return {}
  }
  let properties: any = {}
  if (schema.allOf && Array.isArray(schema.allOf)) {
    schema.allOf.forEach((base: any) => {
      properties = { ...getProperties(base), ...properties }
    })
  }
  if (schema.properties) {
    properties = { ...properties, ...schema.properties }
  }
  return properties
}

/**
 * get all specific property as array
 */
export function getProperty(schema: any, propName: string): any {
  if (!schema) {
    return {}
  }
  if (schema.allOf && Array.isArray(schema.allOf)) {
    for (const base of schema.allOf) {
      const result = getProperty(base, propName)
      if (result) {
        return result
      }
    }
  }
  if (schema.properties) {
    if (propName in schema.properties) {
      return schema.properties[propName]
    }
  }
  return undefined
}

export function getRequiredProperties(schema: any) {
  if (!schema) {
    return []
  }
  let requires: string[] = []
  if (schema.allOf && Array.isArray(schema.allOf)) {
    schema.allOf.forEach((base: any) => {
      requires = [...getRequiredProperties(base), ...requires]
    })
  }
  if (schema.required) {
    requires = [...schema.required, requires]
  }
  return requires
}
export type JsonPath = (string | number)[]

/**
 *
 * @param paths json pointer as an array , like ["paths","/foo"]
 * @param root source doc to search
 * @returns the found object
 */
export function jsonPath(paths: JsonPath, root: any): any {
  let result = undefined
  paths.some((p) => {
    if (typeof root !== "object" && root !== null) {
      result = undefined
      return true
    }
    root = root[p as any]
    result = root
    return false
  })
  return result
}

// diff A  B , return the properties in A but not present in B with the same layout
export function diffSchema(a: any, b: any) {
  const notMatchedProperties: string[] = []
  function diffSchemaInternal(a: any, b: any, paths: string[]) {
    if (!(a || b)) {
      return
    }
    if (a && b) {
      const propsA = getProperties(a)
      const propsB = getProperties(b)
      Object.keys(propsA).forEach((p: string) => {
        if (propsB[p]) {
          diffSchemaInternal(propsA[p], propsB[p], [...paths, p])
        } else {
          notMatchedProperties.push([...paths, p].join("."))
        }
      })
    }
  }
  diffSchemaInternal(a, b, [])
  return notMatchedProperties
}

export function getGetOperationSchema(paths: string[], ctx: any) {
  const getOperationPath = [...paths, "get"]
  const getOperation = jsonPath(getOperationPath, ctx?.documentInventory?.resolved)
  if (!getOperation) {
    return undefined
  }
  return getOperation?.responses["200"]?.schema || getOperation?.responses["201"]?.schema
}

export function isPageableOperation(operation: any) {
  return !!operation?.["x-ms-pageable"]
}

export function getReturnedType(operation: any) {
  const succeededCodes = ["200", "201", "202"]
  for (const code of succeededCodes) {
    const response = operation.responses[code]
    if (response) {
      return response?.schema?.$ref
    }
  }
}

export function getReturnedSchema(operation: any) {
  const succeededCodes = ["200", "201"]
  for (const code of succeededCodes) {
    const response = operation.responses[code]
    if (response?.schema) {
      return response?.schema
    }
  }
}

export function isXmsResource(schema: any) {
  if (!schema) {
    return false
  }
  if (schema["x-ms-azure-resource"]) {
    return true
  }
  if (schema.allOf && Array.isArray(schema.allOf)) {
    for (const base of schema.allOf) {
      if (isXmsResource(base)) {
        return true
      }
    }
  }
  return false
}

export function isSchemaEqual(a: any, b: any): boolean {
  if (a && b) {
    const propsA = Object.getOwnPropertyNames(a)
    const propsB = Object.getOwnPropertyNames(b)
    if (propsA.length === propsB.length) {
      if (propsA.length === 0) {
        return true
      }

      for (let i = 0; i < propsA.length; i++) {
        const propsAName = propsA[i]
        const [propA, propB] = [a[propsAName], b[propsAName]]
        if (typeof propA === "object") {
          if (!isSchemaEqual(propA, propB)) {
            return false
          } else if (i === propsA.length - 1) {
            return true
          }
        } else if (propA !== propB) {
          return false
        } else if (propA === propB && i === propsA.length - 1) {
          return true
        }
      }
    }
  }
  return false
}

const providerAndNamespace = "/providers/[^/]+"
const resourceTypeAndResourceName = "(?:/\\w+/default|/\\w+/{[^/]+})"
const queryParam = "(?:\\?\\w+)"
const resourcePathRegEx = new RegExp(`${providerAndNamespace}${resourceTypeAndResourceName}+${queryParam}?$`, "gi")
export function getResourcesPathHierarchyBasedOnResourceType(path: string) {
  const index = path.lastIndexOf("/providers/")
  if (index === -1) {
    return []
  }
  const lastProvider = path.substr(index)
  const result = []
  const matches = lastProvider.match(resourcePathRegEx)
  if (matches && matches.length) {
    const match = matches[0]
    // slice the array to remove 'providers', provider namespace
    const resourcePathSegments = match.split("/").slice(3)
    for (const resourcePathSegment of resourcePathSegments) {
      if (resourcePathSegment.startsWith("{") || resourcePathSegment === "default") {
        continue
      }
      result.push(resourcePathSegment)
    }
  }
  return result
}

/**
 * Recursively searches an object for a key with the given name, returning the full path to the object.
 * @param object the object to search
 * @param keyName the key to look for
 * @param path optional path parameter used for the recursion and to optionally add a prefix to the found path
 * @returns full path to the key as an array, or an empty array if the key could not be found
 */
export function deepFindObjectKeyPath(object: any, keyName: string, path: string[] = []) {
  if (!_.isObject(object)) {
    return []
  }
  if (_.has(object, keyName)) {
    return _.concat(path, keyName)
  }

  for (const [key, value] of Object.entries(object)) {
    const result: any = deepFindObjectKeyPath(value, keyName, _.concat(path, key))
    if (result) {
      return result
    }
  }

  return []
}<|MERGE_RESOLUTION|>--- conflicted
+++ resolved
@@ -1,4 +1,5 @@
-<<<<<<< HEAD
+import _ from "lodash"
+
 export const LATEST_VERSION_BY_COMMON_TYPES_FILENAME = new Map([
   ["types.json", "v5"],
   ["managedidentity.json", "v5"],
@@ -10,9 +11,6 @@
 export function isLatestCommonTypesVersionForFile(version: string, fileName: string) {
   return LATEST_VERSION_BY_COMMON_TYPES_FILENAME.get(fileName) === version.toLowerCase()
 }
-=======
-import _ from "lodash"
->>>>>>> 0f2ba8c7
 
 /**
  * get all properties as array
